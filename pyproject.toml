--- conflicted
+++ resolved
@@ -7,17 +7,12 @@
 version = "0.1.3"
 description = "anndata with trees"
 readme = "README.md"
-<<<<<<< HEAD
 license = { file = "LICENSE" }
 maintainers = [
   { name = "William Colgan", email = "wcolgan@mit.edu" },
 ]
-=======
-requires-python = ">=3.10"
-license = {file = "LICENSE"}
->>>>>>> 2c38edc3
 authors = [
-  { name = "William Colgan" },
+  { name = "William Colgan", email = "wcolgan@mit.edu"  },
 ]
 requires-python = ">=3.10"
 classifiers = [
@@ -28,11 +23,6 @@
   "Programming Language :: Python :: 3.13",
 ]
 dependencies = [
-<<<<<<< HEAD
-  "anndata",
-  # for debug logging (referenced from the issue template)
-  "session-info2",
-=======
     "anndata",
     "h5py",
     "numpy",
@@ -41,15 +31,13 @@
     "pathlib",
     "pyarrow",
     "networkx",
-    "session-info",
+    "session-info2",
     "zarr>=2,<3",
->>>>>>> 2c38edc3
 ]
 optional-dependencies.dev = [
   "pre-commit",
   "twine>=4.0.2",
 ]
-<<<<<<< HEAD
 optional-dependencies.doc = [
   "docutils>=0.8,!=0.18.*,!=0.19.*",
   "ipykernel",
@@ -69,27 +57,6 @@
 optional-dependencies.test = [
   "coverage",
   "pytest",
-=======
-doc = [
-    "docutils>=0.8,!=0.18.*,!=0.19.*",
-    "sphinx>=4",
-    "sphinx-book-theme>=1.0.0",
-    "myst-nb>=1.1.0",
-    "sphinxcontrib-bibtex>=1.0.0",
-    "sphinx-autodoc-typehints",
-    "sphinxext-opengraph",
-    # For notebooks
-    "ipykernel",
-    "ipython",
-    "sphinx-copybutton",
-    "pandas",
-]
-test = [
-    "pytest",
-    "coverage",
-    "scanpy",
-    "joblib",
->>>>>>> 2c38edc3
 ]
 # https://docs.pypi.org/project_metadata/#project-urls
 urls.Documentation = "https://treedata.readthedocs.io/"
@@ -129,7 +96,6 @@
   "UP",     # pyupgrade
   "W",      # Warning detected by Pycodestyle
 ]
-<<<<<<< HEAD
 lint.ignore = [
   "B008", # Errors from function calls in argument defaults. These are fine when the result is immutable.
   "D100", # Missing docstring in public module
@@ -144,34 +110,6 @@
   "E501", # line too long -> we accept long comment lines; formatter gets rid of long code lines
   "E731", # Do not assign a lambda expression, use a def -> lambda expression assignments are convenient
   "E741", # allow I, O, l as variable names -> I is the identity matrix
-=======
-ignore = [
-    # line too long -> we accept long comment lines; formatter gets rid of long code lines
-    "E501",
-    # Do not assign a lambda expression, use a def -> lambda expression assignments are convenient
-    "E731",
-    # allow I, O, l as variable names -> I is the identity matrix
-    "E741",
-    # Missing docstring in public package
-    "D104",
-    # Missing docstring in public module
-    "D100",
-    # Missing docstring in __init__
-    "D107",
-    # Errors from function calls in argument defaults. These are fine when the result is immutable.
-    "B008",
-    # __magic__ methods are often self-explanatory, allow missing docstrings
-    "D105",
-    # first line should end with a period [Bug: doesn't work with single-line docstrings]
-    "D400",
-    # First line should be in imperative mood; try rephrasing
-    "D401",
-    ## Disable one in each pair of mutually incompatible rules
-    # We don’t want a blank line before a class docstring
-    "D203",
-    # We want docstrings to start immediately after the opening triple quote
-    "D213",
->>>>>>> 2c38edc3
 ]
 lint.per-file-ignores."*/__init__.py" = [ "F401" ]
 lint.per-file-ignores."docs/*" = [ "I" ]
